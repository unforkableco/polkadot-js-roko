{
  "name": "@polkadot/ui-react",
  "version": "0.19.26",
  "description": "A collection of base React components",
  "main": "index.js",
  "scripts": {
    "build": "polkadot-dev-build-babel",
    "check": "stylelint 'src/**/*.css' && eslint src && flow check",
    "test": "echo \"Tests only available from root wrapper\""
  },
  "author": "Jaco Greeff <jacogr@gmail.com>",
  "maintainers": [
    "Jaco Greeff <jacogr@gmail.com>"
  ],
  "contributors": [],
  "license": "ISC",
  "dependencies": {
    "@babel/runtime": "^7.0.0-beta.51",
<<<<<<< HEAD
    "@polkadot/ui-identicon": "^0.19.25",
    "polkadot-identicon": "^1.0.5"
=======
    "@polkadot/ui-identicon": "^0.19.26",
    "polkadot-identicon": "^1.0.4"
>>>>>>> 04848f09
  },
  "devDependencies": {
    "@polkadot/util-keyring": "^0.27.9",
    "babel-loader": "^8.0.0-beta.2",
    "css-loader": "0.28.9",
    "empty": "^0.10.1",
    "enzyme": "^3.3.0",
    "enzyme-adapter-react-16": "^1.1.1",
    "postcss": "^6.0.22",
    "postcss-loader": "2.0.10",
    "postcss-sass": "^0.3.0",
    "react": "^16.4.1",
    "react-dom": "^16.4.1",
    "style-loader": "^0.19.1"
  },
  "peerDependencies": {
    "react": "^16.4.1"
  }
}<|MERGE_RESOLUTION|>--- conflicted
+++ resolved
@@ -16,13 +16,8 @@
   "license": "ISC",
   "dependencies": {
     "@babel/runtime": "^7.0.0-beta.51",
-<<<<<<< HEAD
-    "@polkadot/ui-identicon": "^0.19.25",
+    "@polkadot/ui-identicon": "^0.19.26",
     "polkadot-identicon": "^1.0.5"
-=======
-    "@polkadot/ui-identicon": "^0.19.26",
-    "polkadot-identicon": "^1.0.4"
->>>>>>> 04848f09
   },
   "devDependencies": {
     "@polkadot/util-keyring": "^0.27.9",
